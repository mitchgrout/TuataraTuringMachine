--- conflicted
+++ resolved
@@ -1,302 +1,285 @@
-<html>
-<h2> Keyboard Shortcuts </h2>
-
-<p>
-This is a comprehensive list of the keyboard shortcuts in Tuatara Turing Machine Simulator.
-</p>
-
-
-<h3> Files and Editing </h3>
-<table border = "1">
-<tr>
-<th> Command </th>
-<th> Shortcut </th> 
-</tr>
-
-<tr>
-<td> <img src="../images/newMachine.png"> New Machine </td> 
-<td> Ctrl + N </td> 
-</tr>
-
-<tr>
-<td> <img src="../images/openMachine.png"> Open Machine </td> 
-<td> Ctrl + O </td> 
-</tr>
-
-<tr>
-<td> <img src="../images/saveMachine.png"> Save Machine</td>
-<td> Ctrl + S </td> 
-</tr>
-
-<tr>
-<td> <img src="../images/newTape.png"> New Tape </td>
-<td> Ctrl + Shift + N </td> 
-</tr>
-
-<tr>
-<td> <img src="../images/openTape.png"> Open Tape </td>
-<td> Ctrl + Shift + O </td> 
-</tr>
-
-<tr>
-<td> <img src="../images/saveTape.png"> Save Tape </td>
-<td> Ctrl + Shift + S </td> 
-</tr>
-
-<tr>
-<td> <img src="../images/undoIcon.png"> Undo </td>
-<td> Ctrl + Z </td> 
-</tr>
-
-<tr>
-<td> <img src="../images/redoIcon.png"> Redo </td>
-<td> Ctrl + Y </td> 
-</tr>
-
-<tr>
-<td> <img src="../images/cut.png"> Cut </td>
-<td> Ctrl + X </td> 
-</tr>
-
-<tr>
-<td> <img src="../images/copy.png"> Copy </td>
-<td> Ctrl + C </td> 
-</tr>
-
-<tr>
-<td> <img src="../images/paste.png"> Paste </td>
-<td> Ctrl + V </td> 
-</tr>
-
-<tr>
-<td> <img src="../images/delete.png"> Delete Selected Items </td>
-<td> Delete </td> 
-</tr>
-</table>
-
-
-<h3> Mode Selection </h3>
-<table border = "1">
-<tr>
-<th> Command </th> 
-<th> Shortcut </th> 
-</tr>
-
-<tr>
-<td> <img src="../images/state.png"> Add States </td>
-<td> F2 </td> 
-</tr>
-
-<tr>
-<td> <img src="../images/transition.png"> Add Transitions </td>
-<td> F3 </td> 
-</tr>
-
-<tr>
-<td> <img src="../images/selection.png"> Make Selection </td>
-<td> F4 </td> 
-</tr>
-
-<tr>
-<td> <img src="../images/eraser.png"> Eraser </td>
-<td> F5 </td> 
-</tr>
-
-<tr>
-<td> <img src="../images/startState.png"> Choose Start State </td>
-<td> F6 </td> 
-</tr>
-
-<tr>
-<td> <img src="../images/finalState.png"> Choose Accepting State </td>
-<td> F7 </td> 
-</tr>
-
-<tr>
-<td> <img src="../images/currentState.png"> Choose Current State </td>
-<td> F8 </td> 
-</tr>
-</table>
-
-
-<h3> Editing Transition Input Symbols and Actions </h3>
-<table border = "1">
-<tr>
-<th> Command </th> 
-<th> Shortcut </th> 
-</tr>
-
-<tr>
-<<<<<<< HEAD
-<td> <img src="../images/emptyIcon.png"> Lambda Symbol </td>
-<td> Shift + L </td>
-</tr>
-
-<tr>
-=======
->>>>>>> 1e577c1e
-<td> <img src="../images/emptyIcon.png"> Epsilon Symbol </td>
-<td> Ctrl + E </td> 
-</tr>
-
-<tr>
-<td> <img src="../images/emptyIcon.png"> Move Read/Write Head Left Action </td>
-<td> Left Arrow </td> 
-</tr>
-
-<tr>
-<td> <img src="../images/emptyIcon.png"> Move Read/Write Head Right Action </td>
-<td> Right Arrow </td> 
-</tr>
-
-<tr>
-<td> <img src="../images/emptyIcon.png"> Otherwise Symbol </td>
-<td> ? </td> 
-</tr>
-
-<tr>
-<td> <img src="../images/emptyIcon.png"> Blank Symbol </td>
-<td> Spacebar or '_' </td> 
-</tr>
-</table>
-
-
-<h3> Machine Execution </h3>
-<table border = "1">
-<tr>
-<th> Command </th>
-<th> Shortcut </th> 
-</tr>
-
-<tr>
-<<<<<<< HEAD
-<<<<<<< 82b9626db061b8306c5d0bdcefa76139ff6c7222
-<td> <img src="../images/validate.png"> Validate Machine </td>
-<td> Ctrl + D </td>
-</tr>
-
-<tr>
-=======
->>>>>>> Replace all gif images with png
-=======
->>>>>>> 1e577c1e
-<td> <img src="../images/step.png"> Step Machine </td>
-<td> Ctrl + T </td> 
-</tr>
-
-<tr>
-<td> <img src="../images/fastExecute.png"> Execute Machine </td>
-<td> Ctrl + E </td> 
-</tr>
-
-<tr>
-<td> <img src="../images/pause.png"> Pause Machine </td>
-<td> Ctrl + P </td> 
-</tr>
-
-<tr>
-<td> <img src="../images/stop.png"> Stop Machine </td>
-<td> Ctrl + R </td> 
-</tr>
-
-<tr>
-<td> <img src="../images/emptyIcon.png"> Set Execution Speed - Slow </td>
-<td> Ctrl + 1 </td> 
-</tr>
-
-<tr>
-<td> <img src="../images/emptyIcon.png"> Set Execution Speed - Medium </td>
-<td> Ctrl + 2 </td> 
-</tr>
-
-<tr>
-<td> <img src="../images/emptyIcon.png"> Set Execution Speed - Fast </td>
-<td> Ctrl + 3 </td> 
-</tr>
-
-<tr>
-<td> <img src="../images/emptyIcon.png"> Set Execution Speed - Super Fast </td>
-<td> Ctrl + 4 </td> 
-</tr>
-
-<tr>
-<td> <img src="../images/emptyIcon.png"> Set Execution Speed - Ultra Fast </td>
-<td> Ctrl + 5 </td> 
-</tr>
-</table>
-
-
-<h3> Tape Manipulation </h3>
-<table border = "1">
-<tr>
-<th> Command </th>
-<th> Shortcut </th> 
-</tr>
-
-<tr>
-<td> <img src="../images/emptyIcon.png"> Move Read/Write Head Left One Cell </td>
-<td> Left Arrow </td> 
-</tr>
-
-<tr>
-<td> <img src="../images/emptyIcon.png"> Move Read/Write Head Right One Cell </td>
-<td> Right Arrow </td> 
-</tr>
-
-<tr>
-<td> <img src="../images/emptyIcon.png"> Move Read/Write Head to Start of Tape </td>
-<td> Ctrl + M </td> 
-</tr>
-
-<tr>
-<td> <img src="../images/emptyIcon.png"> Erase Cell and Move Read/Write Head Left One Cell </td>
-<td> Backspace </td> 
-</tr>
-
-<tr>
-<td> <img src="../images/tapeReload.png"> Reload Tape </td>
-<td> Ctrl + L </td> 
-</tr>
-
-<tr>
-<td> <img src="../images/tapeClear.png"> Erase Tape </td>
-<td> Ctrl + B </td> 
-</tr>
-</table>
-
-
-<h3> Configuration </h3>
-<table border = "1">
-<tr>
-<th> Command </th>
-<th> Shortcut </th> 
-</tr>
-
-<tr>
-<td> <img src="../images/configureAlphabet.png"> Configure Alphabet </td>
-<td> Ctrl + A </td> 
-</tr>
-</table>
-
-
-<h3> Help </h3>
-<table border = "1">
-<tr>
-<th> Command </th>
-<th> Shortcut </th> 
-</tr>
-
-<tr>
-<<<<<<< HEAD
-<td> <img src="../images/help.png"> Open Help Contents </td>
-=======
-<<<<<<< HEAD
-<td> <img src="../images/help.png"> Open Help Contents </td>
-=======
-<td> <img src="../images/emptyIcon.png"> Open Help Contents </td>
->>>>>>> 702fb8f9eb073ce468143acf76ebb68ad7a16e53
->>>>>>> 1e577c1e
-<td> F1 </td> 
-</tr>
-</table>
-</html>
+<html>
+<h2> Keyboard Shortcuts </h2>
+
+<p>
+This is a comprehensive list of the keyboard shortcuts in Tuatara Turing Machine Simulator.
+</p>
+
+
+<h3> Files and Editing </h3>
+<table border = "1">
+<tr>
+<th> Command </th>
+<th> Shortcut </th> 
+</tr>
+
+<tr>
+<td> <img src="../images/newMachine.png"> New Machine </td> 
+<td> Ctrl + N </td> 
+</tr>
+
+<tr>
+<td> <img src="../images/openMachine.png"> Open Machine </td> 
+<td> Ctrl + O </td> 
+</tr>
+
+<tr>
+<td> <img src="../images/saveMachine.png"> Save Machine</td>
+<td> Ctrl + S </td> 
+</tr>
+
+<tr>
+<td> <img src="../images/newTape.png"> New Tape </td>
+<td> Ctrl + Shift + N </td> 
+</tr>
+
+<tr>
+<td> <img src="../images/openTape.png"> Open Tape </td>
+<td> Ctrl + Shift + O </td> 
+</tr>
+
+<tr>
+<td> <img src="../images/saveTape.png"> Save Tape </td>
+<td> Ctrl + Shift + S </td> 
+</tr>
+
+<tr>
+<td> <img src="../images/undoIcon.png"> Undo </td>
+<td> Ctrl + Z </td> 
+</tr>
+
+<tr>
+<td> <img src="../images/redoIcon.png"> Redo </td>
+<td> Ctrl + Y </td> 
+</tr>
+
+<tr>
+<td> <img src="../images/cut.png"> Cut </td>
+<td> Ctrl + X </td> 
+</tr>
+
+<tr>
+<td> <img src="../images/copy.png"> Copy </td>
+<td> Ctrl + C </td> 
+</tr>
+
+<tr>
+<td> <img src="../images/paste.png"> Paste </td>
+<td> Ctrl + V </td> 
+</tr>
+
+<tr>
+<td> <img src="../images/delete.png"> Delete Selected Items </td>
+<td> Delete </td> 
+</tr>
+</table>
+
+
+<h3> Mode Selection </h3>
+<table border = "1">
+<tr>
+<th> Command </th> 
+<th> Shortcut </th> 
+</tr>
+
+<tr>
+<td> <img src="../images/state.png"> Add States </td>
+<td> F2 </td> 
+</tr>
+
+<tr>
+<td> <img src="../images/transition.png"> Add Transitions </td>
+<td> F3 </td> 
+</tr>
+
+<tr>
+<td> <img src="../images/selection.png"> Make Selection </td>
+<td> F4 </td> 
+</tr>
+
+<tr>
+<td> <img src="../images/eraser.png"> Eraser </td>
+<td> F5 </td> 
+</tr>
+
+<tr>
+<td> <img src="../images/startState.png"> Choose Start State </td>
+<td> F6 </td> 
+</tr>
+
+<tr>
+<td> <img src="../images/finalState.png"> Choose Accepting State </td>
+<td> F7 </td> 
+</tr>
+
+<tr>
+<td> <img src="../images/currentState.png"> Choose Current State </td>
+<td> F8 </td> 
+</tr>
+</table>
+
+
+<h3> Editing Transition Input Symbols and Actions </h3>
+<table border = "1">
+<tr>
+<th> Command </th> 
+<th> Shortcut </th> 
+</tr>
+
+<tr>
+<td> <img src="../images/emptyIcon.png"> Lambda Symbol </td>
+<td> Shift + L </td>
+</tr>
+
+<tr>
+<td> <img src="../images/emptyIcon.png"> Epsilon Symbol </td>
+<td> Ctrl + E </td> 
+</tr>
+
+<tr>
+<td> <img src="../images/emptyIcon.png"> Move Read/Write Head Left Action </td>
+<td> Left Arrow </td> 
+</tr>
+
+<tr>
+<td> <img src="../images/emptyIcon.png"> Move Read/Write Head Right Action </td>
+<td> Right Arrow </td> 
+</tr>
+
+<tr>
+<td> <img src="../images/emptyIcon.png"> Otherwise Symbol </td>
+<td> ? </td> 
+</tr>
+
+<tr>
+<td> <img src="../images/emptyIcon.png"> Blank Symbol </td>
+<td> Spacebar or '_' </td> 
+</tr>
+</table>
+
+
+<h3> Machine Execution </h3>
+<table border = "1">
+<tr>
+<th> Command </th>
+<th> Shortcut </th> 
+</tr>
+
+<tr>
+<td> <img src="../images/validate.png"> Validate Machine </td>
+<td> Ctrl + D </td>
+</tr>
+
+<tr>
+<td> <img src="../images/step.png"> Step Machine </td>
+<td> Ctrl + T </td> 
+</tr>
+
+<tr>
+<td> <img src="../images/fastExecute.png"> Execute Machine </td>
+<td> Ctrl + E </td> 
+</tr>
+
+<tr>
+<td> <img src="../images/pause.png"> Pause Machine </td>
+<td> Ctrl + P </td> 
+</tr>
+
+<tr>
+<td> <img src="../images/stop.png"> Stop Machine </td>
+<td> Ctrl + R </td> 
+</tr>
+
+<tr>
+<td> <img src="../images/emptyIcon.png"> Set Execution Speed - Slow </td>
+<td> Ctrl + 1 </td> 
+</tr>
+
+<tr>
+<td> <img src="../images/emptyIcon.png"> Set Execution Speed - Medium </td>
+<td> Ctrl + 2 </td> 
+</tr>
+
+<tr>
+<td> <img src="../images/emptyIcon.png"> Set Execution Speed - Fast </td>
+<td> Ctrl + 3 </td> 
+</tr>
+
+<tr>
+<td> <img src="../images/emptyIcon.png"> Set Execution Speed - Super Fast </td>
+<td> Ctrl + 4 </td> 
+</tr>
+
+<tr>
+<td> <img src="../images/emptyIcon.png"> Set Execution Speed - Ultra Fast </td>
+<td> Ctrl + 5 </td> 
+</tr>
+</table>
+
+
+<h3> Tape Manipulation </h3>
+<table border = "1">
+<tr>
+<th> Command </th>
+<th> Shortcut </th> 
+</tr>
+
+<tr>
+<td> <img src="../images/emptyIcon.png"> Move Read/Write Head Left One Cell </td>
+<td> Left Arrow </td> 
+</tr>
+
+<tr>
+<td> <img src="../images/emptyIcon.png"> Move Read/Write Head Right One Cell </td>
+<td> Right Arrow </td> 
+</tr>
+
+<tr>
+<td> <img src="../images/emptyIcon.png"> Move Read/Write Head to Start of Tape </td>
+<td> Ctrl + M </td> 
+</tr>
+
+<tr>
+<td> <img src="../images/emptyIcon.png"> Erase Cell and Move Read/Write Head Left One Cell </td>
+<td> Backspace </td> 
+</tr>
+
+<tr>
+<td> <img src="../images/tapeReload.png"> Reload Tape </td>
+<td> Ctrl + L </td> 
+</tr>
+
+<tr>
+<td> <img src="../images/tapeClear.png"> Erase Tape </td>
+<td> Ctrl + B </td> 
+</tr>
+</table>
+
+
+<h3> Configuration </h3>
+<table border = "1">
+<tr>
+<th> Command </th>
+<th> Shortcut </th> 
+</tr>
+
+<tr>
+<td> <img src="../images/configureAlphabet.png"> Configure Alphabet </td>
+<td> Ctrl + A </td> 
+</tr>
+</table>
+
+
+<h3> Help </h3>
+<table border = "1">
+<tr>
+<th> Command </th>
+<th> Shortcut </th> 
+</tr>
+
+<tr>
+<td> <img src="../images/help.png"> Open Help Contents </td>
+<td> F1 </td> 
+</tr>
+</table>
+</html>